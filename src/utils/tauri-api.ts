import { invoke } from '@tauri-apps/api/tauri';

// Helper function to check if Tauri backend is available
export function isTauriAvailable(): boolean {
  return typeof window !== 'undefined' && window.__TAURI_IPC__ !== undefined;
}

// Helper function to detect if Ollama is likely running by attempting a simple HTTP request
async function checkOllamaConnection(): Promise<boolean> {
  try {
    const controller = new AbortController();
    const timeoutId = setTimeout(() => controller.abort(), 2000);
    
    const response = await fetch('http://localhost:11434/api/version', {
      method: 'GET',
      signal: controller.signal
    });
    
    clearTimeout(timeoutId);
    return response.ok;
  } catch (error) {
    console.log('Ollama connection check failed:', error);
    return false;
  }
}

// Helper function to get available Ollama models
async function getOllamaModels(): Promise<string[]> {
  try {
    const controller = new AbortController();
    const timeoutId = setTimeout(() => controller.abort(), 3000);
    
    const response = await fetch('http://localhost:11434/api/tags', {
      method: 'GET',
      signal: controller.signal
    });
    
    clearTimeout(timeoutId);
    
    if (response.ok) {
      const data = await response.json();
      return data.models?.map((model: any) => model.name) || [];
    }
  } catch (error) {
    console.log('Ollama models not accessible:', error);
  }
  return [];
}

// Helper function to chat with Ollama directly
async function chatWithOllama(prompt: string, model: string = 'llama3'): Promise<LlamaResponse> {
  const controller = new AbortController();
  const timeoutId = setTimeout(() => controller.abort(), 10000);
  
  try {
    const response = await fetch('http://localhost:11434/api/generate', {
      method: 'POST',
      headers: { 'Content-Type': 'application/json' },
      body: JSON.stringify({
        model: model,
        prompt: prompt,
        stream: false,
        options: {
          temperature: 0.7,
          top_p: 0.9,
          max_tokens: 512
        }
      }),
      signal: controller.signal
    });

    clearTimeout(timeoutId);

    if (!response.ok) {
      throw new Error(`Ollama API error: ${response.status}`);
    }

    const data = await response.json();
    return {
      text: data.response || "I apologize, but I couldn't process that request properly.",
      tokens_used: data.eval_count || 0,
      processing_time_ms: data.total_duration ? Math.round(data.total_duration / 1000000) : 0,
      confidence: 0.8
    };
  } catch (error) {
    clearTimeout(timeoutId);
    throw error;
  }
}

export interface AudioRecord {
  id?: number;
  title: string;
  file_path: string;
  transcript?: string;
  duration: number;
  created_at: string;
  triggers?: string;
}

export interface DwightResponse {
  message: string;
  confidence: number;
  context_used: boolean;
  suggestions: string[];
}

export interface SoundTrigger {
  id?: number;
  trigger_type: string;
  trigger_value: string;
  is_active: boolean;
  created_at: string;
}

// Enhanced AI interfaces
export interface LlamaResponse {
  text: string;
  tokens_used: number;
  processing_time_ms: number;
  confidence: number;
}

export interface ModelConfig {
  name: string;
  model_type: string;
  api_endpoint?: string;
  local_path?: string;
  enabled: boolean;
}

export interface TranscriptionResult {
  text: string;
  segments: TranscriptionSegment[];
  language: string;
  processing_time_ms: number;
  confidence: number;
}

export interface TranscriptionSegment {
  start: number;
  end: number;
  text: string;
  confidence: number;
}

export interface PythonResult {
  success: boolean;
  result: any;
  error?: string;
  execution_time_ms: number;
}

export interface PythonScript {
  name: string;
  code: string;
  description: string;
  input_schema: any;
  output_schema: any;
}

// Audio transcription
export async function transcribeAudio(filePath: string): Promise<string> {
  try {
    return await invoke('transcribe_audio', { filePath });
  } catch (error) {
    console.error('Transcription error:', error);
    throw error;
  }
}

// Enhanced transcription with segments
export async function transcribeAudioDetailed(filePath: string): Promise<TranscriptionResult> {
  try {
    return await invoke('transcribe_audio_detailed', { filePath });
  } catch (error) {
    console.error('Detailed transcription error:', error);
    throw error;
  }
}

// Advanced audio analysis
export async function analyzeAudioFeatures(filePath: string): Promise<any> {
  try {
    return await invoke('analyze_audio_features', { filePath });
  } catch (error) {
    console.error('Audio analysis error:', error);
    throw error;
  }
}

// Web-mode database fallbacks using localStorage
interface WebDwightMemory {
  id: number;
  context: string;
  response: string;
  created_at: string;
  user_input: string;
}

function saveToWebDatabase(key: string, data: any): void {
  try {
    const existing = JSON.parse(localStorage.getItem(key) || '[]');
    const newData = { ...data, id: Date.now(), created_at: new Date().toISOString() };
    existing.unshift(newData);
    // Keep only last 100 entries
    if (existing.length > 100) existing.splice(100);
    localStorage.setItem(key, JSON.stringify(existing));
  } catch (error) {
    console.warn('Failed to save to web database:', error);
  }
}

function getFromWebDatabase(key: string, limit: number = 10): any[] {
  try {
    const data = JSON.parse(localStorage.getItem(key) || '[]');
    return data.slice(0, limit);
  } catch (error) {
    console.warn('Failed to read from web database:', error);
    return [];
  }
}

// Chat with Dwight AI
export async function chatWithDwight(userInput: string): Promise<DwightResponse> {
  try {
    if (isTauriAvailable()) {
      // Use enhanced chat for better AI model integration in desktop mode
      try {
        const enhancedResponse = await invoke('enhanced_dwight_chat', { 
          user_input: userInput,
          use_advanced_model: false,
          context_documents: null 
        });
        
        // Convert LlamaResponse to DwightResponse format
        const response: DwightResponse = {
          message: enhancedResponse.text,
          confidence: enhancedResponse.confidence,
          context_used: false,
          suggestions: ["Ask about audio analysis", "Inquire about model status", "Try recording features"]
        };
        
        return response;
      } catch (enhancedError) {
        console.log('Enhanced Dwight chat failed, falling back to basic chat:', enhancedError);
        // Fallback to basic chat_with_dwight if enhanced fails
        return await invoke('chat_with_dwight', { userInput });
      }
    } else {
      // Fallback to Ollama or mock response in web mode
      try {
        const llamaResponse = await chatWithOllama(userInput);
        const response = {
          message: llamaResponse.text,
          confidence: llamaResponse.confidence,
          context_used: false,
          suggestions: []
        };
        
        // Save conversation to web database
        saveToWebDatabase('dwight_conversations', {
          user_input: userInput,
          response: response.message,
          context: `User asked: ${userInput}`
        });
        
        return response;
      } catch (ollamaError) {
        // Mock intelligent responses based on input
        const mockResponse = generateMockDwightResponse(userInput);
        const response = {
          message: mockResponse,
          confidence: 0.6,
          context_used: false,
          suggestions: ["Try asking about audio analysis", "Ask about recording features", "Inquire about AI models"]
        };
        
        // Save conversation to web database
        saveToWebDatabase('dwight_conversations', {
          user_input: userInput,
          response: response.message,
          context: `User asked: ${userInput}`
        });
        
        return response;
      }
    }
  } catch (error) {
    console.error('Dwight chat error:', error);
    throw error;
  }
}

// Generate mock responses for web mode
function generateMockDwightResponse(userInput: string): string {
  const input = userInput.toLowerCase();
  
  // Handle questions about Dwight himself
  if (input.includes('who are you') || input.includes('what are you') || (input.includes('dwight') && input.includes('?'))) {
    return "I am Dwight, your devoted digital butler and AI assistant. I specialize in audio analysis, surveillance, and security monitoring. I'm designed to help you with transcription, sound recognition, recording management, and providing intelligent insights about your audio data. Currently running in web demonstration mode, but fully operational when connected to proper AI models.";
  }
  
  // Handle greeting variations
  if (input.includes('hello') || input.includes('hi') || input.includes('hey') || input.includes('good morning') || input.includes('good day')) {
    const greetings = [
      "Good day, Sir! I'm Dwight, your discerning digital butler. How may I assist you with your audio analysis needs today?",
      "Ah, excellent to hear from you! I'm Dwight, ready to provide sophisticated audio processing and analysis services.",
      "Greetings! Dwight here, at your complete service for all matters of audio surveillance and intelligence.",
      "Most splendid day to you, Sir! I'm Dwight, your dedicated AI butler for audio management and security analysis."
    ];
    return greetings[Math.floor(Math.random() * greetings.length)];
  }
  
  // Handle AI model and technical questions
<<<<<<< HEAD
  if (input.includes('llama') || input.includes('ai') || input.includes('model') || input.includes('ollama') || input.includes('connect')) {
    return "Indeed, Sir! I can see you're inquiring about AI models. I'm designed to work with Llama 3, Mistral, Gemma, and other sophisticated language models through Ollama. Currently, I notice the AI models show as inactive (red status) - this means Ollama isn't running. To enable full AI capabilities: 1) Ensure Ollama is installed, 2) Run 'ollama serve' in terminal, 3) Pull models like 'ollama pull llama3', then refresh the model status. The desktop application provides even more advanced AI features when properly connected!";
=======
  if (input.includes('llama') || input.includes('ai') || input.includes('model') || input.includes('ollama')) {
    return "Indeed, Sir! I can see you're inquiring about AI models. I'm designed to work with Llama 3, Mistral, Gemma, and other sophisticated language models through Ollama. Currently I'm operating in web demonstration mode with intelligent fallback responses. For full AI capabilities, please install Ollama locally and download models like 'llama3', 'mistral', or 'gemma2'. Once available, I'll automatically connect and provide enhanced AI-powered responses. The status indicators will show green when models are active!";
>>>>>>> 8be1658a
  }
  
  // Handle audio and recording questions
  if (input.includes('audio') || input.includes('record') || input.includes('sound') || input.includes('hear')) {
    return "Ah, audio matters! Most excellent area of expertise, Sir. I can analyze, transcribe, and inspect your audio files with remarkable precision. The buffering system maintains continuous audio recording, saving only when triggered - like a sophisticated DVR for real-life sounds. In the full application, I provide detailed waveform analysis, sound pattern recognition, and intelligent audio classification.";
  }
  
  // Handle transcription questions
  if (input.includes('whisper') || input.includes('transcrib') || input.includes('speech to text')) {
    return "Whisper AI transcription, Sir? Absolutely brilliant technology! When the full desktop application is running with Whisper installed, I provide detailed transcriptions with segment timing, confidence scores, and speaker identification. The transcription accuracy is quite remarkable, supporting multiple languages and audio qualities.";
  }
  
  // Handle recording and buffering questions
  if (input.includes('buffer') || input.includes('dvr') || input.includes('remember') || input.includes('trigger')) {
    return "The buffering system, Sir? A most ingenious design! I'm always listening and maintaining a rolling audio buffer. When you say 'remember that' or trigger recording, I save audio starting from the buffer time before the trigger occurred - just like a proper DVR. The buffer continuously discards old audio to preserve privacy while keeping recent sounds ready for immediate recall.";
  }
  
  // Handle help and capability questions
  if (input.includes('help') || input.includes('what can you') || input.includes('how do') || input.includes('capabilities')) {
    return "Certainly, Sir! I'm here to assist with comprehensive audio analysis and management. My capabilities include: real-time audio buffering and recording, speech transcription with Whisper AI, sound pattern recognition, audio file inspection and analysis, trigger-based recording system, and intelligent chat assistance. Try exploring the recording controls, checking AI model status, or asking about specific audio features!";
  }
  
  // Handle sleep/wake questions
  if (input.includes('sleep') || input.includes('wake') || input.includes('privacy') || input.includes('stop listening')) {
    return "Privacy controls, Sir? Most important indeed! The 'Sleep Dwight' function completely stops all audio processing and listening - ensuring complete privacy when needed. 'Wake up Dwight' resumes the buffering system and audio monitoring. Your privacy is paramount, and I never process audio when asleep.";
  }
  
  // Handle database and memory questions
  if (input.includes('database') || input.includes('memory') || input.includes('remember') || input.includes('learn')) {
    return "Memory and learning, Sir? I maintain a sophisticated SQLite database that stores our conversation history, audio records, transcriptions, and system preferences. This persistent memory allows me to learn from our interactions and provide increasingly personalized assistance. The database ensures continuity between sessions while maintaining complete local privacy.";
  }
  
  // Handle simple conversational responses
  if (input.includes('how are you') || input.includes('how is everything')) {
    return "Quite well, thank you for asking, Sir! All systems are operating at optimal parameters. I'm ready to assist with any audio analysis tasks you might have. Is there something specific I can help you with today?";
  }
  
  if (input.includes('thank you') || input.includes('thanks')) {
    return "You're most welcome, Sir! It's my absolute pleasure to assist you. Please don't hesitate to ask if you need any further help with audio analysis or system operations.";
  }
  
  // Handle questions about functionality
  if (input.includes('test') && input.length < 10) {
    return "System test received, Sir! All core functions are operational. Audio buffering system ready, AI processing capabilities standing by, and database connections established. How may I demonstrate my capabilities for you?";
  }
  
  // Default intelligent responses based on input complexity
  if (input.includes('?')) {
    return "That's a most intriguing question, Sir! While I'm currently operating in web demonstration mode, I find your inquiry quite stimulating. In the full desktop application, I would have access to complete AI capabilities and could provide much more detailed analysis. Could you tell me more about what you're looking to accomplish?";
  }
  
  // Default responses with personality
  const intelligentResponses = [
    "Most fascinating observation, Sir! Your input demonstrates excellent attention to detail. How might I assist you further with audio analysis or system operations?",
    "Indeed, that's precisely the sort of sophisticated inquiry I do so enjoy addressing. In the full application, I can provide comprehensive analysis and detailed responses.",
    "Quite right, Sir! Your understanding of the system is most impressive. What specific aspect would you like me to elaborate on?",
    "Absolutely brilliant perspective, Sir! When connected to proper AI models, I can delve much deeper into such nuanced topics.",
    "Excellent point indeed! Your inquiry shows remarkable insight. How may I help you explore this topic further?"
  ];
  
  return intelligentResponses[Math.floor(Math.random() * intelligentResponses.length)];
}

// Enhanced Dwight chat with advanced models
export async function enhancedDwightChat(
  userInput: string,
  useAdvancedModel?: boolean,
  contextDocuments?: string[]
): Promise<LlamaResponse> {
  try {
    if (isTauriAvailable()) {
      return await invoke('enhanced_dwight_chat', { 
        userInput, 
        useAdvancedModel,
        contextDocuments 
      });
    } else {
      // Try Ollama first
      try {
        return await chatWithOllama(userInput);
      } catch (ollamaError) {
        // Fallback to mock response
        const mockResponse = generateMockDwightResponse(userInput);
        return {
          text: mockResponse,
          tokens_used: mockResponse.length / 4, // Rough estimate
          processing_time_ms: 500,
          confidence: 0.7
        };
      }
    }
  } catch (error) {
    console.error('Enhanced Dwight chat error:', error);
    throw error;
  }
}

// Chat with Llama models
export async function chatWithLlama(
  prompt: string,
  model?: string
): Promise<LlamaResponse> {
  try {
    if (isTauriAvailable()) {
      return await invoke('chat_with_llama', { prompt, model });
    } else {
      // Try direct Ollama connection
      return await chatWithOllama(prompt, model || 'llama3');
    }
  } catch (error) {
    console.error('Llama chat error:', error);
    throw error;
  }
}

// RAG search
export async function ragSearch(
  query: string,
  contextDocuments: string[]
): Promise<LlamaResponse> {
  try {
    return await invoke('rag_search', { query, contextDocuments });
  } catch (error) {
    console.error('RAG search error:', error);
    throw error;
  }
}

// Get available AI models
export async function getAiModels(): Promise<ModelConfig[]> {
  try {
    if (isTauriAvailable()) {
      return await invoke('get_ai_models');
    } else {
      // Check Ollama models directly
      const ollamaModels = await getOllamaModels();
      const modelConfigs: ModelConfig[] = [];
      
      // Convert Ollama model names to our model configs
      for (const modelName of ollamaModels) {
        const name = modelName.toLowerCase();
        if (name.includes('llama')) {
          modelConfigs.push({
            name: `Llama (${modelName})`,
            model_type: 'llama',
            api_endpoint: 'http://localhost:11434/api/generate',
            local_path: null,
            enabled: true
          });
        } else if (name.includes('mistral')) {
          modelConfigs.push({
            name: `Mistral (${modelName})`,
            model_type: 'mistral',
            api_endpoint: 'http://localhost:11434/api/generate',
            local_path: null,
            enabled: true
          });
        } else if (name.includes('gemma')) {
          modelConfigs.push({
            name: `Gemma (${modelName})`,
            model_type: 'gemma',
            api_endpoint: 'http://localhost:11434/api/generate',
            local_path: null,
            enabled: true
          });
        }
      }
      
      return modelConfigs;
    }
  } catch (error) {
    console.error('Get AI models error:', error);
    // Return empty array instead of throwing
    return [];
  }
}

// AI audio analysis
export async function aiAudioAnalysis(
  audioFeatures: number[],
  audioMetadata: any
): Promise<any> {
  try {
    return await invoke('ai_audio_analysis', { audioFeatures, audioMetadata });
  } catch (error) {
    console.error('AI audio analysis error:', error);
    throw error;
  }
}

// Python integration
export async function executePythonScript(
  scriptName: string,
  inputData: any
): Promise<PythonResult> {
  try {
    return await invoke('execute_python_script', { scriptName, inputData });
  } catch (error) {
    console.error('Python script execution error:', error);
    throw error;
  }
}

export async function getPythonScripts(): Promise<PythonScript[]> {
  try {
    return await invoke('get_python_scripts');
  } catch (error) {
    console.error('Get Python scripts error:', error);
    throw error;
  }
}

export async function pythonAudioPreprocessing(
  filePath: string,
  sampleRate?: number
): Promise<PythonResult> {
  try {
    return await invoke('python_audio_preprocessing', { filePath, sampleRate });
  } catch (error) {
    console.error('Python audio preprocessing error:', error);
    throw error;
  }
}

export async function pythonMlClassification(
  audioFeatures: any
): Promise<PythonResult> {
  try {
    return await invoke('python_ml_classification', { audioFeatures });
  } catch (error) {
    console.error('Python ML classification error:', error);
    throw error;
  }
}

// Whisper configuration
export async function configureWhisper(
  modelSize: string,
  language?: string,
  useCpp?: boolean,
  useGpu?: boolean
): Promise<string> {
  try {
    return await invoke('configure_whisper', { 
      modelSize, 
      language, 
      useCpp, 
      useGpu 
    });
  } catch (error) {
    console.error('Whisper configuration error:', error);
    throw error;
  }
}

export async function getWhisperStatus(): Promise<any> {
  try {
    if (isTauriAvailable()) {
      return await invoke('get_whisper_status');
    } else {
      // Check if Whisper is available locally
      // In web mode, we can't easily check for local Whisper installations
      // but we can provide a meaningful fallback status
      return {
        available: false,
        model_size: 'unknown',
        language: 'en',
        use_cpp: false,
        use_gpu: false,
        status: 'Web mode - Whisper requires desktop application',
        message: 'Whisper transcription is available in the full desktop application'
      };
    }
  } catch (error) {
    console.error('Get Whisper status error:', error);
    throw error;
  }
}

// AI-powered audio intelligence
export async function analyzeAudioIntelligence(audioFilePath: string): Promise<string[]> {
  try {
    return await invoke('analyze_audio_intelligence', { audioFilePath });
  } catch (error) {
    console.error('Audio intelligence error:', error);
    throw error;
  }
}

// Database operations
export async function saveAudioRecord(record: Omit<AudioRecord, 'id' | 'created_at'>): Promise<number> {
  try {
    if (isTauriAvailable()) {
      return await invoke('save_audio_record', {
        title: record.title,
        filePath: record.file_path,
        transcript: record.transcript,
        duration: record.duration,
        triggers: record.triggers,
      });
    } else {
      // Save to web database
      saveToWebDatabase('audio_records', record);
      return Date.now(); // Return timestamp as ID
    }
  } catch (error) {
    console.error('Save audio record error:', error);
    throw error;
  }
}

export async function getAudioRecords(): Promise<AudioRecord[]> {
  try {
    if (isTauriAvailable()) {
      return await invoke('get_audio_records');
    } else {
      // Get from web database
      return getFromWebDatabase('audio_records', 50);
    }
  } catch (error) {
    console.error('Get audio records error:', error);
    // Return empty array instead of throwing
    return [];
  }
}

export async function saveTrigger(triggerType: string, triggerValue: string): Promise<number> {
  try {
    if (isTauriAvailable()) {
      return await invoke('save_trigger', { triggerType, triggerValue });
    } else {
      // Save to web database
      saveToWebDatabase('triggers', {
        trigger_type: triggerType,
        trigger_value: triggerValue,
        is_active: true
      });
      return Date.now(); // Return timestamp as ID
    }
  } catch (error) {
    console.error('Save trigger error:', error);
    throw error;
  }
}

export async function getTriggers(): Promise<SoundTrigger[]> {
  try {
    if (isTauriAvailable()) {
      return await invoke('get_triggers');
    } else {
      // Get from web database with default fallback
      const webTriggers = getFromWebDatabase('triggers', 100);
      if (webTriggers.length > 0) {
        return webTriggers;
      }
      
      // Return default triggers if none saved
      return [
        {
          id: 1,
          trigger_type: 'sound',
          trigger_value: 'baby crying',
          is_active: true,
          created_at: new Date().toISOString()
        },
        {
          id: 2,
          trigger_type: 'sound',
          trigger_value: 'gunshots',
          is_active: true,
          created_at: new Date().toISOString()
        },
        {
          id: 3,
          trigger_type: 'speech',
          trigger_value: 'help',
          is_active: true,
          created_at: new Date().toISOString()
        },
        {
          id: 4,
          trigger_type: 'speech',
          trigger_value: 'emergency',
          is_active: true,
          created_at: new Date().toISOString()
        }
      ];
    }
  } catch (error) {
    console.error('Get triggers error:', error);
    // Return default triggers instead of throwing
    return [];
  }
}

// File operations
export async function saveAudioFile(audioBlob: Blob, filename: string): Promise<string> {
  try {
    // Convert blob to Uint8Array for Tauri
    const arrayBuffer = await audioBlob.arrayBuffer();
    const audioData = Array.from(new Uint8Array(arrayBuffer));
    
    return await invoke('save_audio_file', { 
      audioData,
      filename 
    });
  } catch (error) {
    console.error('Save audio file error:', error);
    throw error;
  }
}<|MERGE_RESOLUTION|>--- conflicted
+++ resolved
@@ -313,13 +313,13 @@
   }
   
   // Handle AI model and technical questions
-<<<<<<< HEAD
+ copilot/fix-5cb2fa4b-4475-48bc-811d-10758fcdeab4
   if (input.includes('llama') || input.includes('ai') || input.includes('model') || input.includes('ollama') || input.includes('connect')) {
     return "Indeed, Sir! I can see you're inquiring about AI models. I'm designed to work with Llama 3, Mistral, Gemma, and other sophisticated language models through Ollama. Currently, I notice the AI models show as inactive (red status) - this means Ollama isn't running. To enable full AI capabilities: 1) Ensure Ollama is installed, 2) Run 'ollama serve' in terminal, 3) Pull models like 'ollama pull llama3', then refresh the model status. The desktop application provides even more advanced AI features when properly connected!";
-=======
+
   if (input.includes('llama') || input.includes('ai') || input.includes('model') || input.includes('ollama')) {
     return "Indeed, Sir! I can see you're inquiring about AI models. I'm designed to work with Llama 3, Mistral, Gemma, and other sophisticated language models through Ollama. Currently I'm operating in web demonstration mode with intelligent fallback responses. For full AI capabilities, please install Ollama locally and download models like 'llama3', 'mistral', or 'gemma2'. Once available, I'll automatically connect and provide enhanced AI-powered responses. The status indicators will show green when models are active!";
->>>>>>> 8be1658a
+ main
   }
   
   // Handle audio and recording questions
